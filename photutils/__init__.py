# Licensed under a 3-clause BSD style license - see LICENSE.rst

"""
Astropy affiliated package for image photometry utilities.
"""

# Affiliated packages may add whatever they like to this file, but
# should keep this content at the top.
# ----------------------------------------------------------------------------
from ._astropy_init import *
# ----------------------------------------------------------------------------

if not _ASTROPY_SETUP_:

<<<<<<< HEAD
# TODO: discuss if this should be imported into the top-level namespace:
from .detection.morphology import *
from .utils.scale_img import *
=======
    from .aperture import *
    from .psf import *
    from .detection.core import *
    from .detection.findstars import *
>>>>>>> 561f28fe
<|MERGE_RESOLUTION|>--- conflicted
+++ resolved
@@ -12,13 +12,7 @@
 
 if not _ASTROPY_SETUP_:
 
-<<<<<<< HEAD
-# TODO: discuss if this should be imported into the top-level namespace:
-from .detection.morphology import *
-from .utils.scale_img import *
-=======
     from .aperture import *
     from .psf import *
     from .detection.core import *
-    from .detection.findstars import *
->>>>>>> 561f28fe
+    from .detection.findstars import *